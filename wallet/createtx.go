/*
 * Copyright (c) 2013-2015 The btcsuite developers
 * Copyright (c) 2015-2016 The Decred developers
 *
 * Permission to use, copy, modify, and distribute this software for any
 * purpose with or without fee is hereby granted, provided that the above
 * copyright notice and this permission notice appear in all copies.
 *
 * THE SOFTWARE IS PROVIDED "AS IS" AND THE AUTHOR DISCLAIMS ALL WARRANTIES
 * WITH REGARD TO THIS SOFTWARE INCLUDING ALL IMPLIED WARRANTIES OF
 * MERCHANTABILITY AND FITNESS. IN NO EVENT SHALL THE AUTHOR BE LIABLE FOR
 * ANY SPECIAL, DIRECT, INDIRECT, OR CONSEQUENTIAL DAMAGES OR ANY DAMAGES
 * WHATSOEVER RESULTING FROM LOSS OF USE, DATA OR PROFITS, WHETHER IN AN
 * ACTION OF CONTRACT, NEGLIGENCE OR OTHER TORTIOUS ACTION, ARISING OUT OF
 * OR IN CONNECTION WITH THE USE OR PERFORMANCE OF THIS SOFTWARE.
 */

package wallet

import (
	"errors"
	"fmt"
	badrand "math/rand"
	"sort"
	"strings"
	"time"

	"github.com/decred/dcrd/blockchain/stake"
	"github.com/decred/dcrd/chaincfg"
	"github.com/decred/dcrd/chaincfg/chainhash"
	"github.com/decred/dcrd/dcrjson"
	"github.com/decred/dcrd/txscript"
	"github.com/decred/dcrd/wire"
	"github.com/decred/dcrutil"
	"github.com/decred/dcrwallet/waddrmgr"
	"github.com/decred/dcrwallet/wstakemgr"
	"github.com/decred/dcrwallet/wtxmgr"
)

// --------------------------------------------------------------------------------
// Constants and simple functions

const (
	// All transactions have 4 bytes for version, 4 bytes of locktime,
	// and 2 varints for the number of inputs and outputs, and 1 varint
	// for the witnesses.
	txOverheadEstimate = 4 + 4 + 1 + 1 + 1

	// A worst case signature script to redeem a P2PKH output for a
	// compressed pubkey has 73 bytes of the possible DER signature
	// (with no leading 0 bytes for R and S), 65 bytes of serialized pubkey,
	// and data push opcodes for both, plus one byte for the hash type flag
	// appended to the end of the signature.
	sigScriptEstimate = 1 + 73 + 1 + 65 + 1

	// A best case tx input serialization cost is 32 bytes of sha, 4 bytes
	// of output index, 1 byte for tree, 4 bytes of sequence, and the
	// estimated signature script size.
	txInEstimate = 32 + 4 + 1 + 4 + sigScriptEstimate

	// A P2PKH pkScript contains the following bytes:
	//  - OP_DUP
	//  - OP_HASH160
	//  - OP_DATA_20 + 20 bytes of pubkey hash
	//  - OP_EQUALVERIFY
	//  - OP_CHECKSIG
	pkScriptEstimate = 1 + 1 + 1 + 20 + 1 + 1

	// pkScriptEstimateSS
	pkScriptEstimateSS = 1 + 1 + 1 + 1 + 20 + 1 + 1

	// txOutEstimate is a best case tx output serialization cost is 8 bytes of value, one
	// byte of varint, and the pkScript size.
	txOutEstimate = 8 + 1 + pkScriptEstimate

	// ssTxOutEsimate
	ssTxOutEsimate = 8 + 1 + pkScriptEstimateSS
)

var (
	// maxTxSize is the maximum size of a transaction we can
	// build with the wallet.
	maxTxSize = chaincfg.MainNetParams.MaximumBlockSize - 75000
)

func estimateTxSize(numInputs, numOutputs int) int {
	return txOverheadEstimate + txInEstimate*numInputs + txOutEstimate*numOutputs
}

func EstimateTxSize(numInputs, numOutputs int) int {
	return estimateTxSize(numInputs, numOutputs)
}

func estimateSSTxSize(numInputs, numOutputs int) int {
	return txOverheadEstimate + txInEstimate*numInputs + ssTxOutEsimate*numOutputs
}

func feeForSize(incr dcrutil.Amount, sz int) dcrutil.Amount {
	return dcrutil.Amount(1+sz/1000) * incr
}

func FeeForSize(incr dcrutil.Amount, sz int) dcrutil.Amount {
	return feeForSize(incr, sz)
}

// FeeIncrementMainnet is the default minimum transation fee (0.05 coin,
// measured in atoms) added to transactions requiring a fee for MainNet.
const FeeIncrementMainnet = 5e6

// FeeIncrementTestnet is the default minimum transation fee (0.00001 coin,
// measured in atoms) added to transactions requiring a fee for TestNet.
const FeeIncrementTestnet = 1e3

// --------------------------------------------------------------------------------
// Error Handling

// InsufficientFundsError represents an error where there are not enough
// funds from unspent tx outputs for a wallet to create a transaction.
// This may be caused by not enough inputs for all of the desired total
// transaction output amount, or due to
type InsufficientFundsError struct {
	in, out, fee dcrutil.Amount
}

// Error satisifies the builtin error interface.
func (e InsufficientFundsError) Error() string {
	total := e.out + e.fee
	if e.fee == 0 {
		return fmt.Sprintf("insufficient funds: transaction requires "+
			"%s input but only %v spendable", total, e.in)
	}
	return fmt.Sprintf("insufficient funds: transaction requires %s input "+
		"(%v output + %v fee) but only %v spendable", total, e.out,
		e.fee, e.in)
}

// ErrUnsupportedTransactionType represents an error where a transaction
// cannot be signed as the API only supports spending P2PKH outputs.
var ErrUnsupportedTransactionType = errors.New("Only P2PKH transactions " +
	"are supported")

// ErrNonPositiveAmount represents an error where an amount is
// not positive (either negative, or zero).
var ErrNonPositiveAmount = errors.New("amount is not positive")

// ErrNegativeFee represents an error where a fee is erroneously
// negative.
var ErrNegativeFee = errors.New("fee is negative")

// ErrSStxNotEnoughFunds indicates that not enough funds were available in the
// wallet to purchase a ticket.
var ErrSStxNotEnoughFunds = errors.New("not enough to purchase sstx")

// ErrSStxPriceExceedsSpendLimit indicates that the current ticket price exceeds
// the specified spend maximum spend limit.
var ErrSStxPriceExceedsSpendLimit = errors.New("ticket price exceeds spend limit")

// ErrSStxInputOverflow indicates that too many inputs were used to generate
// a ticket.
var ErrSStxInputOverflow = errors.New("too many inputs to purchase ticket with")

// ErrNoOutsToConsolidate indicates that there were no outputs available
// to compress.
var ErrNoOutsToConsolidate = errors.New("no outputs to consolidate")

// ErrBlockchainReorganizing indicates that the blockchain is currently
// reorganizing.
var ErrBlockchainReorganizing = errors.New("blockchain is currently " +
	"reorganizing")

// ErrTicketPriceNotSet indicates that the wallet was recently connected
// and that the ticket price has not yet been set.
var ErrTicketPriceNotSet = errors.New("ticket price not yet established")

// ErrClientPurchaseTicket is the error returned when the daemon has
// disconnected from the
var ErrClientPurchaseTicket = errors.New("sendrawtransaction failed: the " +
	"client has been shutdown")

// --------------------------------------------------------------------------------
// Transaction creation

// CreatedTx holds the state of a newly-created transaction and the change
// output (if one was added).
type CreatedTx struct {
	MsgTx       *wire.MsgTx
	ChangeAddr  dcrutil.Address
	ChangeIndex int // negative if no change
	Fee         btcutil.Amount
}

// ByAmount defines the methods needed to satisify sort.Interface to
// sort a slice of Utxos by their amount.
type ByAmount []wtxmgr.Credit

func (u ByAmount) Len() int           { return len(u) }
func (u ByAmount) Less(i, j int) bool { return u[i].Amount < u[j].Amount }
func (u ByAmount) Swap(i, j int)      { u[i], u[j] = u[j], u[i] }

// insertIntoTxMgr inserts a newly created transaction into the tx store
// as unconfirmed.
func (w *Wallet) insertIntoTxMgr(msgTx *wire.MsgTx) (*wtxmgr.TxRecord, error) {
	// Create transaction record and insert into the db.
	rec, err := wtxmgr.NewTxRecordFromMsgTx(msgTx, time.Now())
	if err != nil {
		return nil, dcrjson.ErrInternal
	}

	return rec, w.TxStore.InsertTx(rec, nil)
}

func (w *Wallet) insertCreditsIntoTxMgr(msgTx *wire.MsgTx,
	rec *wtxmgr.TxRecord) error {
	// Check every output to determine whether it is controlled by a wallet
	// key.  If so, mark the output as a credit.
	for i, output := range msgTx.TxOut {
		_, addrs, _, err := txscript.ExtractPkScriptAddrs(output.Version,
			output.PkScript, w.chainParams)
		if err != nil {
			// Non-standard outputs are skipped.
			continue
		}
		for _, addr := range addrs {
			ma, err := w.Manager.Address(addr)
			if err == nil {
				// TODO: Credits should be added with the
				// account they belong to, so wtxmgr is able to
				// track per-account balances.
				err = w.TxStore.AddCredit(rec, nil, uint32(i),
					ma.Internal())
				if err != nil {
					return err
				}
				err = w.Manager.MarkUsed(addr)
				if err != nil {
					return err
				}
				log.Debugf("Marked address %v used", addr)
				continue
			}

			// Missing addresses are skipped.  Other errors should
			// be propagated.
			code := err.(waddrmgr.ManagerError).ErrorCode
			if code != waddrmgr.ErrAddressNotFound {
				return err
			}
		}
	}

	return nil
}

// insertMultisigOutIntoTxMgr inserts a multisignature output into the
// transaction store database.
func (w *Wallet) insertMultisigOutIntoTxMgr(msgTx *wire.MsgTx,
	index uint32) error {
	// Create transaction record and insert into the db.
	rec, err := wtxmgr.NewTxRecordFromMsgTx(msgTx, time.Now())
	if err != nil {
		return dcrjson.ErrInternal
	}

	return w.TxStore.AddMultisigOut(rec, nil, index)
}

// NewAddress returns the next external chained address for a wallet.
func (w *Wallet) NewAddress(account uint32) (dcrutil.Address, error) {
	// Get next address from wallet.
	addrs, err := w.Manager.NextExternalAddresses(account, 1)
	if err != nil {
		return nil, err
	}

	// Request updates from dcrd for new transactions sent to this address.
	utilAddrs := make([]dcrutil.Address, len(addrs))
	for i, addr := range addrs {
		utilAddrs[i] = addr.Address()
	}
	if err := w.chainSvr.NotifyReceived(utilAddrs); err != nil {
		return nil, err
	}

	return utilAddrs[0], nil
}

// NewChangeAddress returns a new change address for a wallet.
func (w *Wallet) NewChangeAddress(account uint32) (dcrutil.Address, error) {
	// Get next chained change address from wallet for account.
	addrs, err := w.Manager.NextInternalAddresses(account, 1)
	if err != nil {
		return nil, err
	}

	// Request updates from dcrd for new transactions sent to this address.
	utilAddrs := make([]dcrutil.Address, len(addrs))
	for i, addr := range addrs {
		utilAddrs[i] = addr.Address()
	}

	if err := w.chainSvr.NotifyReceived(utilAddrs); err != nil {
		return nil, err
	}

	return utilAddrs[0], nil
}

// ReusedAddress returns an address that is reused from the external
// branch of the wallet, to cut down on new address usage for wallets.
// Should be used judiciously.
func (w *Wallet) ReusedAddress() (dcrutil.Address, error) {
	addr, err := w.Manager.GetAddress(0, waddrmgr.DefaultAccountNum,
		waddrmgr.ExternalBranch)
	if err != nil {
		return nil, err
	}

	return addr, err
}

// txToPairs creates a raw transaction sending the amounts for each
// address/amount pair and fee to each address and the miner.  minconf
// specifies the minimum number of confirmations required before an
// unspent output is eligible for spending. Leftover input funds not sent
// to addr or as a fee for the miner are sent to a newly generated
// address. InsufficientFundsError is returned if there are not enough
// eligible unspent outputs to create the transaction.
func (w *Wallet) txToPairs(pairs map[string]dcrutil.Amount, account uint32,
	minconf int32, addrFunc func() (dcrutil.Address, error)) (*CreatedTx,
	error) {
	isReorganizing, _ := w.chainSvr.GetReorganizing()
	if isReorganizing {
		return nil, ErrBlockchainReorganizing
	}

	// Address manager must be unlocked to compose transaction.  Grab
	// the unlock if possible (to prevent future unlocks), or return the
	// error if already locked.
	heldUnlock, err := w.HoldUnlock()
	if err != nil {
		return nil, err
	}
	defer heldUnlock.Release()

	chainClient, err := w.requireChainClient()
	if err != nil {
		return nil, err
	}

	// Get current block's height and hash.
	bs, err := chainClient.BlockStamp()
	if err != nil {
		return nil, err
	}

	needed := dcrutil.Amount(0)
	for _, amt := range pairs {
		needed += amt
	}

	// Simple fee guesstimate.
	var feeIncrement dcrutil.Amount
	switch {
	case w.chainParams == &chaincfg.MainNetParams:
		feeIncrement = FeeIncrementMainnet
	case w.chainParams == &chaincfg.TestNetParams:
		feeIncrement = FeeIncrementTestnet
	default:
		feeIncrement = FeeIncrementTestnet
	}
	needed += feeForSize(feeIncrement,
		estimateTxSize(len(pairs), len(pairs)))

	eligible, err := w.findEligibleOutputsAmount(account, minconf, needed, bs)
	if err != nil {
		return nil, err
	}

	return w.createTx(eligible, pairs, bs, w.FeeIncrement(), account,
		addrFunc, w.chainParams, w.DisallowFree)
}

// createTx selects inputs (from the given slice of eligible utxos)
// whose amount are sufficient to fulfil all the desired outputs plus
// the mining fee. It then creates and returns a CreatedTx containing
// the selected inputs and the given outputs, validating it (using
// validateMsgTx) as well.
func (w *Wallet) createTx(eligible []wtxmgr.Credit,
	outputs map[string]dcrutil.Amount, bs *waddrmgr.BlockStamp,
	feeIncrement dcrutil.Amount, account uint32,
	addrFunc func() (dcrutil.Address, error), chainParams *chaincfg.Params,
	disallowFree bool) (*CreatedTx, error) {

	msgtx := wire.NewMsgTx()
	minAmount, err := addOutputs(msgtx, outputs, chainParams)
	if err != nil {
		return nil, err
	}

	// Sort eligible inputs so that we first pick the ones with highest
	// amount, thus reducing number of inputs.
	sort.Sort(sort.Reverse(ByAmount(eligible)))

	// Start by adding enough inputs to cover for the total amount of all
	// desired outputs.
	var input wtxmgr.Credit
	var inputs []wtxmgr.Credit
	totalAdded := dcrutil.Amount(0)
	for totalAdded < minAmount {
		if len(eligible) == 0 {
			bal, err := w.TxStore.Balance(1, bs.Height,
				wtxmgr.BFBalanceSpendable)
			if err != nil {
				return nil, err
			}
			return nil, InsufficientFundsError{bal, minAmount, 0}
		}
		input, eligible = eligible[0], eligible[1:]
		inputs = append(inputs, input)
		msgtx.AddTxIn(wire.NewTxIn(&input.OutPoint, nil))
		totalAdded += input.Amount
	}

	// Get an initial fee estimate based on the number of selected inputs
	// and added outputs, with no change.
	szEst := estimateTxSize(len(inputs), len(msgtx.TxOut))
	feeEst := minimumFee(feeIncrement, szEst, msgtx.TxOut, inputs, bs.Height,
		disallowFree)

	// Now make sure the sum amount of all our inputs is enough for the
	// sum amount of all outputs plus the fee. If necessary we add more,
	// inputs, but in that case we also need to recalculate the fee.
	for totalAdded < minAmount+feeEst {
		if len(eligible) == 0 {
			return nil, InsufficientFundsError{totalAdded, minAmount, feeEst}
		}
		input, eligible = eligible[0], eligible[1:]
		inputs = append(inputs, input)
		msgtx.AddTxIn(wire.NewTxIn(&input.OutPoint, nil))
		szEst += txInEstimate
		totalAdded += input.Amount
		feeEst = minimumFee(feeIncrement, szEst, msgtx.TxOut, inputs, bs.Height,
			disallowFree)
	}

	// If we're spending the outputs of an imported address, we default
	// to generating change addresses from the default account.
<<<<<<< HEAD
=======
	prevAccount := account
>>>>>>> 2806a153
	if account == waddrmgr.ImportedAddrAccount {
		account = waddrmgr.DefaultAccountNum
	}

<<<<<<< HEAD
	var changeAddr dcrutil.Address
=======
	var changeAddr btcutil.Address
>>>>>>> 2806a153
	// changeIdx is -1 unless there's a change output.
	changeIdx := -1

	for {
		change := totalAdded - minAmount - feeEst
		if change > 0 {
			if changeAddr == nil {
				changeAddr, err = addrFunc()
				if err != nil {
					return nil, err
				}
			}

			changeIdx, err = addChange(msgtx, change, changeAddr)
			if err != nil {
				return nil, err
			}
		}

		if err = signMsgTx(msgtx, inputs, w.Manager, chainParams); err != nil {
			return nil, err
		}

		if feeForSize(feeIncrement, msgtx.SerializeSize()) <= feeEst {
			if change > 0 && prevAccount == waddrmgr.ImportedAddrAccount {
				log.Warnf("Spend from imported account produced change: moving"+
					" %v from imported account into default account.", change)
			}

			// The required fee for this size is less than or equal to what
			// we guessed, so we're done.
			break
		}

		if change > 0 {
			// Remove the change output since the next iteration will add
			// it again (with a new amount) if necessary.
			tmp := msgtx.TxOut[:changeIdx]
			tmp = append(tmp, msgtx.TxOut[changeIdx+1:]...)
			msgtx.TxOut = tmp
		}

		feeEst += feeIncrement
		for totalAdded < minAmount+feeEst {
			if len(eligible) == 0 {
				return nil, InsufficientFundsError{totalAdded, minAmount, feeEst}
			}
			input, eligible = eligible[0], eligible[1:]
			inputs = append(inputs, input)
			msgtx.AddTxIn(wire.NewTxIn(&input.OutPoint, nil))
			szEst += txInEstimate
			totalAdded += input.Amount
			feeEst = minimumFee(feeIncrement, szEst, msgtx.TxOut, inputs,
				bs.Height, disallowFree)
		}
	}

	if err := validateMsgTx(msgtx, inputs); err != nil {
		return nil, err
	}

	_, err = w.chainSvr.SendRawTransaction(msgtx, false)
	if err != nil {
		return nil, err
	}

	// Create transaction record and insert into the db.
	rec, err := wtxmgr.NewTxRecordFromMsgTx(msgtx, time.Now())
	if err != nil {
		return nil, fmt.Errorf("Cannot create record for created transaction: %v",
			err)
	}
	err = w.TxStore.InsertTx(rec, nil)
	if err != nil {
		return nil, fmt.Errorf("Error adding sent tx history: %v", err)
	}
	err = w.insertCreditsIntoTxMgr(msgtx, rec)
	if err != nil {
		return nil, err
	}

	info := &CreatedTx{
		MsgTx:       msgtx,
		ChangeAddr:  changeAddr,
		ChangeIndex: changeIdx,
		Fee:         feeEst, // Last estimate is the actual fee
	}
	return info, nil
}

// addChange adds a new output with the given amount and address, and
// randomizes the index (and returns it) of the newly added output.
func addChange(msgtx *wire.MsgTx, change dcrutil.Amount,
	changeAddr dcrutil.Address) (int, error) {
	pkScript, err := txscript.PayToAddrScript(changeAddr)
	if err != nil {
		return 0, fmt.Errorf("cannot create txout script: %s", err)
	}
	msgtx.AddTxOut(wire.NewTxOut(int64(change), pkScript))

	// Randomize index of the change output.
	rng := badrand.New(badrand.NewSource(time.Now().UnixNano()))
	r := rng.Int31n(int32(len(msgtx.TxOut))) // random index
	c := len(msgtx.TxOut) - 1                // change index
	msgtx.TxOut[r], msgtx.TxOut[c] = msgtx.TxOut[c], msgtx.TxOut[r]
	return int(r), nil
}

// addOutputs adds the given address/amount pairs as outputs to msgtx,
// returning their total amount.
func addOutputs(msgtx *wire.MsgTx, pairs map[string]dcrutil.Amount,
	chainParams *chaincfg.Params) (dcrutil.Amount, error) {
	var minAmount dcrutil.Amount
	for addrStr, amt := range pairs {
		if amt <= 0 {
			return minAmount, ErrNonPositiveAmount
		}
		minAmount += amt
		addr, err := dcrutil.DecodeAddress(addrStr, chainParams)
		if err != nil {
			return minAmount, fmt.Errorf("cannot decode address: %s", err)
		}

		// Add output to spend amt to addr.
		pkScript, err := txscript.PayToAddrScript(addr)
		if err != nil {
			return minAmount, fmt.Errorf("cannot create txout script: %s", err)
		}
		txout := wire.NewTxOut(int64(amt), pkScript)
		msgtx.AddTxOut(txout)
	}
	return minAmount, nil
}

// constructMultiSigScript create a multisignature output script from a
// given list of public keys.
func constructMultiSigScript(keys []dcrutil.AddressSecpPubKey,
	nRequired int) ([]byte, error) {
	keysesPrecious := make([]*dcrutil.AddressSecpPubKey, len(keys))

	return txscript.MultiSigScript(keysesPrecious, nRequired)
}

// txToMultisig spends funds to a multisig output, partially signs the
// transaction, then returns fund
func (w *Wallet) txToMultisig(account uint32, amount dcrutil.Amount,
	pubkeys []*dcrutil.AddressSecpPubKey, nRequired int8,
	minconf int32) (*CreatedTx, dcrutil.Address, []byte, error) {
	// Initialize the address pool for use.
	pool := w.internalPool
	pool.mutex.Lock()
	defer pool.mutex.Unlock()
	defer func() {
		// For multisig, assumed it succeeded even
		// if SendRawTransaction fails. There may
		// be not enough signatures.
		pool.BatchFinish()
	}()
	addrFunc := pool.GetNewAddress

	errorOut :=
		func(err error) (*CreatedTx, dcrutil.Address, []byte, error) {
			return nil, nil, nil, err
		}

	isReorganizing, _ := w.chainSvr.GetReorganizing()
	if isReorganizing {
		return errorOut(ErrBlockchainReorganizing)
	}

	// Address manager must be unlocked to compose transaction.  Grab
	// the unlock if possible (to prevent future unlocks), or return the
	// error if already locked.
	heldUnlock, err := w.HoldUnlock()
	if err != nil {
		return errorOut(err)
	}
	defer heldUnlock.Release()

	// Get current block's height and hash.
	bs, err := w.chainSvr.BlockStamp()
	if err != nil {
		return errorOut(err)
	}

	// Add in some extra for fees. TODO In the future, make a better
	// fee estimator.
	var feeEstForTx dcrutil.Amount
	switch {
	case w.chainParams == &chaincfg.MainNetParams:
		feeEstForTx = 5e7
	case w.chainParams == &chaincfg.TestNetParams:
		feeEstForTx = 5e7
	default:
		feeEstForTx = 3e4
	}
	amountRequired := amount + feeEstForTx

	// Instead of taking reward addresses by arg, just create them now  and
	// automatically find all eligible outputs from all current utxos.
	eligible, err := w.findEligibleOutputsAmount(account, minconf,
		amountRequired, bs)
	if err != nil {
		return errorOut(err)
	}
	if eligible == nil {
		return errorOut(
			fmt.Errorf("Not enough funds to send to multisig address"))
	}

	msgtx := wire.NewMsgTx()

	// Fill out inputs.
	var forSigning []wtxmgr.Credit
	totalInput := dcrutil.Amount(0)
	numInputs := 0
	for _, e := range eligible {
		msgtx.AddTxIn(wire.NewTxIn(&e.OutPoint, nil))
		totalInput += e.Amount
		forSigning = append(forSigning, e)

		numInputs++
	}

	// Insert a multi-signature output, then insert this P2SH
	// hash160 into the address manager and the transaction
	// manager.
	totalOutput := dcrutil.Amount(0)
	msScript, err := txscript.MultiSigScript(pubkeys, int(nRequired))
	if err != nil {
		return errorOut(err)
	}
	_, err = w.Manager.ImportScript(msScript, bs)
	if err != nil {
		// We don't care if we've already used this address.
		if err.(waddrmgr.ManagerError).ErrorCode !=
			waddrmgr.ErrDuplicateAddress {
			return errorOut(err)
		}
	}
	err = w.TxStore.InsertTxScript(msScript)
	if err != nil {
		return errorOut(err)
	}
	scAddr, err := dcrutil.NewAddressScriptHash(msScript, w.chainParams)
	if err != nil {
		return errorOut(err)
	}
	p2shScript, err := txscript.PayToAddrScript(scAddr)
	if err != nil {
		return errorOut(err)
	}
	txout := wire.NewTxOut(int64(amount), p2shScript)
	msgtx.AddTxOut(txout)
	totalOutput += amount

	// Add change if we need it. The case in which
	// totalInput == amount+feeEst is skipped because
	// we don't need to add a change output in this
	// case.
	feeSize := estimateTxSize(numInputs, 2)
	var feeIncrement dcrutil.Amount
	switch {
	case w.chainParams == &chaincfg.MainNetParams:
		feeIncrement = FeeIncrementMainnet
	case w.chainParams == &chaincfg.TestNetParams:
		feeIncrement = FeeIncrementTestnet
	default:
		feeIncrement = FeeIncrementTestnet
	}
	feeEst := feeForSize(feeIncrement, feeSize)

	if totalInput < amount+feeEst {
		return errorOut(fmt.Errorf("Not enough funds to send to " +
			"multisig address after accounting for fees"))
	}
	if totalInput > amount+feeEst {
		changeAddr, err := addrFunc()
		if err != nil {
			return errorOut(err)
		}
		change := totalInput - (amount + feeEst)
		pkScript, err := txscript.PayToAddrScript(changeAddr)
		if err != nil {
			return errorOut(fmt.Errorf("cannot create txout script: %s", err))
		}
		msgtx.AddTxOut(wire.NewTxOut(int64(change), pkScript))
	}

	if err = signMsgTx(msgtx, forSigning, w.Manager,
		w.chainParams); err != nil {
		return errorOut(err)
	}

	_, err = w.chainSvr.SendRawTransaction(msgtx, false)
	if err != nil {
		return errorOut(err)
	}

	// Request updates from dcrd for new transactions sent to this
	// script hash address.
	utilAddrs := make([]dcrutil.Address, 1)
	utilAddrs[0] = scAddr
	if err := w.chainSvr.NotifyReceived(utilAddrs); err != nil {
		return errorOut(err)
	}

	err = w.insertMultisigOutIntoTxMgr(msgtx, 0)
	if err != nil {
		return errorOut(err)
	}

	ctx := &CreatedTx{
		MsgTx:       msgtx,
		ChangeAddr:  nil,
		ChangeIndex: -1,
	}

	return ctx, scAddr, msScript, nil
}

// compressWallet compresses all the utxos in a wallet into a single change
// address. For use when it becomes dusty.
func (w *Wallet) compressWallet(maxNumIns int) error {
	isReorganizing, _ := w.chainSvr.GetReorganizing()
	if isReorganizing {
		return ErrBlockchainReorganizing
	}

	// Get current block's height and hash.
	bs, err := w.chainSvr.BlockStamp()
	if err != nil {
		return err
	}

	// Initialize the address pool for use.
	pool := w.internalPool
	pool.mutex.Lock()
	defer pool.mutex.Unlock()
	txSucceeded := false
	defer func() {
		if txSucceeded {
			pool.BatchFinish()
		} else {
			pool.BatchRollback()
		}
	}()
	addrFunc := pool.GetNewAddress

	account := uint32(waddrmgr.DefaultAccountNum)
	minconf := int32(1)
	eligible, err := w.findEligibleOutputs(account, minconf, bs)
	if err != nil {
		return err
	}

	if len(eligible) == 0 {
		return ErrNoOutsToConsolidate
	}

	txInCount := len(eligible)
	if maxNumIns < txInCount {
		txInCount = maxNumIns
	}

	// Get an initial fee estimate based on the number of selected inputs
	// and added outputs, with no change.
	szEst := estimateTxSize(txInCount, 1)
	var feeIncrement dcrutil.Amount
	switch {
	case w.chainParams == &chaincfg.MainNetParams:
		feeIncrement = FeeIncrementMainnet
	case w.chainParams == &chaincfg.TestNetParams:
		feeIncrement = FeeIncrementTestnet
	default:
		feeIncrement = FeeIncrementTestnet
	}
	feeEst := feeForSize(feeIncrement, szEst)

	msgtx := wire.NewMsgTx()

	// Add the txins using all the eligible outputs.
	totalAdded := dcrutil.Amount(0)
	count := 0
	var forSigning []wtxmgr.Credit
	for _, e := range eligible {
		if count >= maxNumIns {
			break
		}
		msgtx.AddTxIn(wire.NewTxIn(&e.OutPoint, nil))
		totalAdded += e.Amount
		forSigning = append(forSigning, e)

		count++
	}

	outputAmt := totalAdded - feeEst

	changeAddr, err := addrFunc()
	if err != nil {
		return err
	}

	pkScript, err := txscript.PayToAddrScript(changeAddr)
	if err != nil {
		return fmt.Errorf("cannot create txout script: %s", err)
	}
	msgtx.AddTxOut(wire.NewTxOut(int64(outputAmt), pkScript))

	if err = signMsgTx(msgtx, forSigning, w.Manager,
		w.chainParams); err != nil {
		return err
	}
	if err := validateMsgTx(msgtx, forSigning); err != nil {
		return err
	}

	txSha, err := w.chainSvr.SendRawTransaction(msgtx, false)
	if err != nil {
		return err
	}
	txSucceeded = true

	// Insert the transaction and credits into the transaction manager.
	rec, err := w.insertIntoTxMgr(msgtx)
	if err != nil {
		return err
	}
	err = w.insertCreditsIntoTxMgr(msgtx, rec)
	if err != nil {
		return err
	}

	log.Infof("Successfully consolidated funds in transaction %v", txSha)

	return nil
}

// compressEligible compresses all the utxos passed to it into a single
// output back to the wallet.
func (w *Wallet) compressEligible(eligible []wtxmgr.Credit) error {
	// Initialize the address pool for use.
	pool := w.internalPool
	pool.mutex.Lock()
	defer pool.mutex.Unlock()
	txSucceeded := false
	defer func() {
		if txSucceeded {
			pool.BatchFinish()
		} else {
			pool.BatchRollback()
		}
	}()
	addrFunc := pool.GetNewAddress

	if len(eligible) == 0 {
		return ErrNoOutsToConsolidate
	}

	txInCount := len(eligible)

	// Get an initial fee estimate based on the number of selected inputs
	// and added outputs, with no change.
	szEst := estimateTxSize(txInCount, 1)
	var feeIncrement dcrutil.Amount
	switch {
	case w.chainParams == &chaincfg.MainNetParams:
		feeIncrement = FeeIncrementMainnet
	case w.chainParams == &chaincfg.TestNetParams:
		feeIncrement = FeeIncrementTestnet
	default:
		feeIncrement = FeeIncrementTestnet
	}
	feeEst := feeForSize(feeIncrement, szEst)

	msgtx := wire.NewMsgTx()

	// Add the txins using all the eligible outputs.
	totalAdded := dcrutil.Amount(0)
	var forSigning []wtxmgr.Credit
	for _, e := range eligible {
		msgtx.AddTxIn(wire.NewTxIn(&e.OutPoint, nil))
		totalAdded += e.Amount
		forSigning = append(forSigning, e)
	}

	outputAmt := totalAdded - feeEst

	changeAddr, err := addrFunc()
	if err != nil {
		return err
	}

	pkScript, err := txscript.PayToAddrScript(changeAddr)
	if err != nil {
		return fmt.Errorf("cannot create txout script: %s", err)
	}
	msgtx.AddTxOut(wire.NewTxOut(int64(outputAmt), pkScript))

	if err = signMsgTx(msgtx, forSigning, w.Manager,
		w.chainParams); err != nil {
		return err
	}
	if err := validateMsgTx(msgtx, forSigning); err != nil {
		return err
	}

	txSha, err := w.chainSvr.SendRawTransaction(msgtx, false)
	if err != nil {
		return err
	}
	txSucceeded = true

	// Insert the transaction and credits into the transaction manager.
	rec, err := w.insertIntoTxMgr(msgtx)
	if err != nil {
		return err
	}
	err = w.insertCreditsIntoTxMgr(msgtx, rec)
	if err != nil {
		return err
	}

	log.Infof("Successfully consolidated funds in transaction %v", txSha)

	return nil
}

// txToSStx creates a raw SStx transaction sending the amounts for each
// address/amount pair and fee to each address and the miner.  minconf
// specifies the minimum number of confirmations required before an
// unspent output is eligible for spending. Leftover input funds not sent
// to addr or as a fee for the miner are sent to a newly generated
// address. If change is needed to return funds back to an owned
// address, changeUtxo will point to a unconfirmed (height = -1, zeroed
// block hash) Utxo.  ErrInsufficientFunds is returned if there are not
// enough eligible unspent outputs to create the transaction.
func (w *Wallet) txToSStx(pair map[string]dcrutil.Amount,
	inputCredits []wtxmgr.Credit, inputs []dcrjson.SStxInput,
	payouts []dcrjson.SStxCommitOut, account uint32,
	addrFunc func() (dcrutil.Address, error), minconf int32) (*CreatedTx,
	error) {

	// Quit if the blockchain is reorganizing.
	isReorganizing, _ := w.chainSvr.GetReorganizing()
	if isReorganizing {
		return nil, ErrBlockchainReorganizing
	}

	// Address manager must be unlocked to compose transaction.  Grab
	// the unlock if possible (to prevent future unlocks), or return the
	// error if already locked.
	heldUnlock, err := w.HoldUnlock()
	if err != nil {
		return nil, err
	}
	defer heldUnlock.Release()

	if len(inputs) != len(payouts) {
		return nil, fmt.Errorf("input and payout must have the same length")
	}

	// create new empty msgTx
	msgtx := wire.NewMsgTx()
	var minAmount dcrutil.Amount
	// create tx output from pair addr given
	for addrStr, amt := range pair {
		if amt <= 0 {
			return nil, ErrNonPositiveAmount
		}
		minAmount += amt
		addr, err := dcrutil.DecodeAddress(addrStr, w.chainParams)
		if err != nil {
			return nil, fmt.Errorf("cannot decode address: %s", err)
		}

		// Add output to spend amt to addr.
		pkScript, err := txscript.PayToSStx(addr)
		if err != nil {
			return nil, fmt.Errorf("cannot create txout script: %s", err)
		}
		txout := wire.NewTxOut(int64(amt), pkScript)

		msgtx.AddTxOut(txout)
	}
	// totalAdded is the total amount from utxos
	totalAdded := dcrutil.Amount(0)

	// Range over all eligible utxos to add all to sstx inputs
	for _, input := range inputs {
		txHash, err := chainhash.NewHashFromStr(input.Txid)
		if err != nil {
			return nil, dcrjson.ErrDecodeHexString
		}

		if input.Vout < 0 {
			return nil, dcrjson.Error{
				Code:    dcrjson.ErrInvalidParameter.Code,
				Message: "Invalid parameter, vout must be positive",
			}
		}

		if !(int8(input.Tree) == dcrutil.TxTreeRegular ||
			int8(input.Tree) == dcrutil.TxTreeStake) {
			return nil, dcrjson.Error{
				Code:    dcrjson.ErrInvalidParameter.Code,
				Message: "Invalid parameter, tx tree must be regular or stake",
			}
		}

		prevOut := wire.NewOutPoint(txHash, uint32(input.Vout), int8(input.Tree))
		msgtx.AddTxIn(wire.NewTxIn(prevOut, nil))
		totalAdded += dcrutil.Amount(input.Amt)
	}

	if totalAdded < minAmount {
		return nil, ErrSStxNotEnoughFunds
	}
	rewards := []string{}
	for _, value := range payouts {
		rewards = append(rewards, value.Addr)
	}

	var changeAddr dcrutil.Address

	for i := range inputs {
		// Add the OP_RETURN commitment amounts and payout to
		// addresses.
		var addr dcrutil.Address

		if payouts[i].Addr == "" {
			addr, err = addrFunc()
			if err != nil {
				return nil, err
			}
		} else {
			addr, err = dcrutil.DecodeAddress(payouts[i].Addr,
				w.chainParams)
			if err != nil {
				return nil, fmt.Errorf("cannot decode address: %s", err)
			}

			// Ensure the address is one of the supported types and that
			// the network encoded with the address matches the network the
			// server is currently on.
			switch addr.(type) {
			case *dcrutil.AddressPubKeyHash:
			default:
				return nil, dcrjson.ErrInvalidAddressOrKey
			}
		}

		// Create an OP_RETURN push containing the pubkeyhash to send rewards to.
		// Apply limits to revocations for fees while not allowing
		// fees for votes.
		// Revocations (foremost byte)
		// 0x58 = 01 (Enabled)  010100 = 0x18 or 24
		//                              (2^24 or 16777216 atoms fee allowance)
		//                                 --> 0.16777216 coins
		// Votes (last byte)
		// 0x00 = 00 (Disabled) 000000
		limits := uint16(0x5800)
		pkScript, err := txscript.GenerateSStxAddrPush(addr,
			dcrutil.Amount(payouts[i].CommitAmt), limits)
		if err != nil {
			return nil, fmt.Errorf("cannot create txout script: %s", err)
		}
		txout := wire.NewTxOut(int64(0), pkScript)
		msgtx.AddTxOut(txout)

		// Add change to txouts.
		if payouts[i].ChangeAddr == "" {
			changeAddr, err = addrFunc()
			if err != nil {
				return nil, err
			}
		} else {
			a, err := dcrutil.DecodeAddress(payouts[i].ChangeAddr, w.chainParams)
			if err != nil {
				return nil, err
			}
			// Ensure the address is one of the supported types and that
			// the network encoded with the address matches the network the
			// server is currently on.
			switch a.(type) {
			case *dcrutil.AddressPubKeyHash:
			case *dcrutil.AddressScriptHash:
			default:
				return nil, dcrjson.ErrInvalidAddressOrKey
			}
			changeAddr = a
		}

		err = addSStxChange(msgtx,
			dcrutil.Amount(payouts[i].ChangeAmt),
			changeAddr)
		if err != nil {
			return nil, err
		}

	}
	if _, err := stake.IsSStx(dcrutil.NewTx(msgtx)); err != nil {
		return nil, err
	}
	if err = signMsgTx(msgtx, inputCredits, w.Manager,
		w.chainParams); err != nil {
		return nil, err
	}
	if err := validateMsgTx(msgtx, inputCredits); err != nil {
		return nil, err
	}
	info := &CreatedTx{
		MsgTx:       msgtx,
		ChangeAddr:  nil,
		ChangeIndex: -1,
	}

	// TODO: Add to the stake manager

	return info, nil
}

// purchaseTicket indicates to the wallet that a ticket should be purchased
// using all currently available funds.  The ticket address parameter in the
// request can be nil in which case the ticket address associated with the
// wallet instance will be used.  Also, when the spend limit in the request is
// greater than or equal to 0, tickets that cost more than that limit will
// return an error that not enough funds are available.
func (w *Wallet) purchaseTicket(req purchaseTicketRequest) (interface{},
	error) {

	// Initialize the address pool for use.
	pool := w.internalPool
	pool.mutex.Lock()
	defer pool.mutex.Unlock()
	txSucceeded := false
	defer func() {
		if txSucceeded {
			pool.BatchFinish()
		} else {
			pool.BatchRollback()
		}
	}()
	addrFunc := pool.GetNewAddress

	if w.addressReuse {
		addrFunc = w.ReusedAddress
	}

	isReorganizing, _ := w.chainSvr.GetReorganizing()
	if isReorganizing {
		return "", ErrBlockchainReorganizing
	}

	account := uint32(waddrmgr.DefaultAccountNum)

	// Ensure the minimum number of required confirmations is positive.
	if req.minConf < 0 {
		return nil, fmt.Errorf("Need positive minconf")
	}

	// Get the current ticket price.
	ticketPrice := dcrutil.Amount(w.GetStakeDifficulty().StakeDifficulty)
	if ticketPrice == -1 {
		return nil, ErrTicketPriceNotSet
	}

	// Ensure the ticket price does not exceed the spend limit if set.
	if req.spendLimit >= 0 && ticketPrice > req.spendLimit {
		return nil, ErrSStxPriceExceedsSpendLimit
	}

	// Get current block's height and hash.
	bs, err := w.chainSvr.BlockStamp()
	if err != nil {
		return nil, err
	}

	// Prefer using the ticket address passed to this function.  When one
	// was not passed, attempt to use the ticket address specified on the
	// command line.  When that one is not specified either, fall back to
	// generating a new one.
	ticketAddr := req.ticketAddr
	if ticketAddr == nil {
		if w.ticketAddress != nil {
			ticketAddr = w.ticketAddress
		} else {
			newAddress, err := addrFunc()
			if err != nil {
				return nil, err
			}
			ticketAddr = newAddress
		}
	}

	// Recreate address/amount pairs, using btcutil.Amount.
	pair := make(map[string]dcrutil.Amount, 1)
	pair[ticketAddr.String()] = ticketPrice

	// Instead of taking reward addresses by arg, just create them now and
	// automatically find all eligible outputs from all current utxos.
	amountNeeded := req.minBalance + ticketPrice
	eligible, err := w.findEligibleOutputsAmount(account, req.minConf,
		amountNeeded, bs)
	if err != nil {
		return nil, err
	}

	if len(eligible) == 0 {
		return nil, ErrSStxNotEnoughFunds
	}
	if len(eligible) > stake.MaxInputsPerSStx {
		return eligible, ErrSStxInputOverflow
	}

	// Prepare inputs and commit outs to create new sstx.
	couts := []dcrjson.SStxCommitOut{}
	inputs := []dcrjson.SStxInput{}
	usedCredits := []wtxmgr.Credit{}
	inputSum := int64(0)
	outputSum := int64(0)
	for i, credit := range eligible {
		newAddress, err := addrFunc()
		if err != nil {
			return nil, err
		}
		newChangeAddress, err := addrFunc()
		if err != nil {
			return nil, err
		}

		creditAmount := int64(credit.Amount)
		inputSum += creditAmount

		newInput := dcrjson.SStxInput{
			credit.Hash.String(),
			credit.Index,
			credit.Tree,
			creditAmount}

		inputs = append(inputs, newInput)
		usedCredits = append(usedCredits, credit)

		// All credits used that are not the last credit.
		if outputSum+creditAmount <= int64(ticketPrice) {
			cout := dcrjson.SStxCommitOut{
				Addr:       newAddress.String(),
				CommitAmt:  creditAmount,
				ChangeAddr: newChangeAddress.String(),
				ChangeAmt:  0,
			}
			couts = append(couts, cout)

			outputSum += creditAmount
		} else {
			// We've gone over what we needed to use and
			// so we'll have to change to pop in the
			// last output.

			// Calculate the amount of fees needed.
			s := estimateSSTxSize(i, i)
			var feeIncrement dcrutil.Amount
			switch {
			case w.chainParams == &chaincfg.MainNetParams:
				feeIncrement = FeeIncrementMainnet
			case w.chainParams == &chaincfg.TestNetParams:
				feeIncrement = FeeIncrementTestnet
			default:
				feeIncrement = FeeIncrementTestnet
			}
			fee := feeForSize(feeIncrement, s)

			// Not enough funds after taking fee into account.
			// Should retry instead of failing, Decred TODO
			totalWithThisCredit := creditAmount + outputSum
			if (totalWithThisCredit - int64(fee) - int64(ticketPrice)) < 0 {
				return nil, ErrSStxNotEnoughFunds
			}

			remaining := int64(ticketPrice) - outputSum
			change := creditAmount - remaining - int64(fee)
			cout := dcrjson.SStxCommitOut{
				Addr:       newAddress.String(),
				CommitAmt:  creditAmount - change,
				ChangeAddr: newChangeAddress.String(),
				ChangeAmt:  change,
			}
			couts = append(couts, cout)

			outputSum += remaining + change

			break
		}
	}
	if len(inputs) == 0 {
		return nil, ErrSStxNotEnoughFunds
	}

	// Create transaction, replying with an error if the creation
	// was not successful.
	createdTx, err := w.txToSStx(pair, usedCredits, inputs, couts, account,
		addrFunc, req.minConf)
	if err != nil {
		switch {
		case err == ErrNonPositiveAmount:
			return nil, fmt.Errorf("Need positive amount")
		default:
			return nil, err
		}
	}

	txSha, err := w.chainSvr.SendRawTransaction(createdTx.MsgTx, false)
	if err != nil {
		log.Warnf("Failed to send raw transaction: %v", err.Error())
		inconsistent := strings.Contains(err.Error(),
			"transaction spends unknown inputs")
		if inconsistent {
			errFix := w.attemptToRepairInconsistencies()
			if errFix != nil {
				log.Warnf("Failed to fix wallet inconsistencies!")
			}
		}
		return nil, ErrClientPurchaseTicket
	}
	txSucceeded = true

	// Insert the transaction and credits into the transaction manager.
	rec, err := w.insertIntoTxMgr(createdTx.MsgTx)
	if err != nil {
		return nil, err
	}
	err = w.insertCreditsIntoTxMgr(createdTx.MsgTx, rec)
	if err != nil {
		return nil, err
	}
	txTemp := dcrutil.NewTx(createdTx.MsgTx)

	// The ticket address may be for another wallet. Don't insert the
	// ticket into the stake manager unless we actually own output zero
	// of it. If this is the case, the chainntfns.go handlers will
	// automatically insert it.
	if _, err := w.Manager.Address(ticketAddr); err == nil {
		if w.ticketAddress == nil {
			err = w.StakeMgr.InsertSStx(txTemp)
			if err != nil {
				return nil, fmt.Errorf("Failed to insert SStx %v"+
					"into the stake store", txTemp.Sha())
			}
		}
	}

	log.Infof("Successfully sent SStx purchase transaction %v", txSha)

	// Send a notification via the RPC.
	ntfn := wstakemgr.StakeNotification{
		TxType:    int8(stake.TxTypeSStx),
		TxHash:    *txSha,
		BlockHash: chainhash.Hash{},
		Height:    0,
		Amount:    int64(ticketPrice),
		SStxIn:    chainhash.Hash{},
		VoteBits:  0,
	}
	w.notifyTicketPurchase(ntfn)

	return txSha.String(), nil
}

// addOutputsSStx is used to add outputs for a stake SStx.
// DECRED TODO
func addOutputsSStx(msgtx *wire.MsgTx,
	pair map[string]dcrutil.Amount,
	amountsIn []int64,
	payouts map[string]string) error {

	return nil
}

// txToSSGen ...
// DECRED TODO
func (w *Wallet) txToSSGen(ticketHash chainhash.Hash, blockHash chainhash.Hash,
	height int64, votebits uint16) (*CreatedTx, error) {
	isReorganizing, _ := w.chainSvr.GetReorganizing()
	if isReorganizing {
		return nil, ErrBlockchainReorganizing
	}

	return nil, nil
}

// txToSSRtx ...
// DECRED TODO
func (w *Wallet) txToSSRtx(ticketHash chainhash.Hash) (*CreatedTx, error) {
	isReorganizing, _ := w.chainSvr.GetReorganizing()
	if isReorganizing {
		return nil, ErrBlockchainReorganizing
	}

	return nil, nil
}

// addSStxChange adds a new output with the given amount and address, and
// randomizes the index (and returns it) of the newly added output.
func addSStxChange(msgtx *wire.MsgTx, change dcrutil.Amount,
	changeAddr dcrutil.Address) error {
	pkScript, err := txscript.PayToSStxChange(changeAddr)
	if err != nil {
		return fmt.Errorf("cannot create txout script: %s", err)
	}
	msgtx.AddTxOut(wire.NewTxOut(int64(change), pkScript))

	return nil
}

func (w *Wallet) findEligibleOutputs(account uint32, minconf int32,
	bs *waddrmgr.BlockStamp) ([]wtxmgr.Credit, error) {
	unspent, err := w.TxStore.UnspentOutputs()
	if err != nil {
		errRepair := w.attemptToRepairInconsistencies()
		if errRepair != nil {
			log.Warnf("Wallet found database corruption but was unable to " +
				"repair itself. Please restore your wallet from seed.")
			return nil, errRepair
		}
		return nil, err
	}

	// TODO: Eventually all of these filters (except perhaps output locking)
	// should be handled by the call to UnspentOutputs (or similar).
	// Because one of these filters requires matching the output script to
	// the desired account, this change depends on making wtxmgr a waddrmgr
	// dependancy and requesting unspent outputs for a single account.
	eligible := make([]wtxmgr.Credit, 0, len(unspent))
	for i := range unspent {
		output := unspent[i]

		// Only include this output if it meets the required number of
		// confirmations.  Coinbase transactions must have have reached
		// maturity before their outputs may be spent.
		if !confirmed(minconf, output.Height, bs.Height) {
			continue
		}

		// Locked unspent outputs are skipped.
		if w.LockedOutpoint(output.OutPoint) {
			continue
		}

		// Filter out unspendable outputs, that is, remove those that
		// (at this time) are not P2PKH outputs.  Other inputs must be
		// manually included in transactions and sent (for example,
		// using createrawtransaction, signrawtransaction, and
		// sendrawtransaction).
		class, addrs, _, err := txscript.ExtractPkScriptAddrs(
			txscript.DefaultScriptVersion, output.PkScript, w.chainParams)
		if err != nil {
			continue
		}

		// Make sure everything we're trying to spend is actually mature.
		switch {
		case class == txscript.StakeSubmissionTy:
			continue
		case class == txscript.StakeGenTy:
			target := int32(w.chainParams.CoinbaseMaturity)
			if !confirmed(target, output.Height, bs.Height) {
				continue
			}
		case class == txscript.StakeRevocationTy:
			target := int32(w.chainParams.CoinbaseMaturity)
			if !confirmed(target, output.Height, bs.Height) {
				continue
			}
		case class == txscript.StakeSubChangeTy:
			target := int32(w.chainParams.SStxChangeMaturity)
			if !confirmed(target, output.Height, bs.Height) {
				continue
			}
		case class == txscript.PubKeyHashTy:
			if output.FromCoinBase {
				target := int32(w.chainParams.CoinbaseMaturity)
				if !confirmed(target, output.Height, bs.Height) {
					continue
				}
			}
		default:
			continue
		}

		// Only include the output if it is associated with the passed
		// account.  There should only be one address since this is a
		// P2PKH script.
		addrAcct, err := w.Manager.AddrAccount(addrs[0])
		if err != nil || addrAcct != account {
			continue
		}

		eligible = append(eligible, *output)
	}
	return eligible, nil
}

// Exported version of findEligibleOutputs.
func (w *Wallet) FindEligibleOutputs(account uint32, minconf int32,
	bs *waddrmgr.BlockStamp) ([]wtxmgr.Credit, error) {
	return w.findEligibleOutputs(account, minconf, bs)
}

// findEligibleOutputsAmount uses wtxmgr to find a number of unspent
// outputs while doing maturity checks there.
func (w *Wallet) findEligibleOutputsAmount(account uint32, minconf int32,
	amount dcrutil.Amount, bs *waddrmgr.BlockStamp) ([]wtxmgr.Credit, error) {

	unspent, err := w.TxStore.UnspentOutputsForAmount(amount, bs.Height, minconf)
	if err != nil {
		errRepair := w.attemptToRepairInconsistencies()
		if errRepair != nil {
			log.Warnf("Wallet found database corruption but was unable to " +
				"repair itself. Please restore your wallet from seed.")
			return nil, errRepair
		}
		return nil, err
	}

	eligible := make([]wtxmgr.Credit, 0, len(unspent))
	for i := range unspent {
		output := unspent[i]

		// Locked unspent outputs are skipped.
		if w.LockedOutpoint(output.OutPoint) {
			continue
		}

		// Filter out unspendable outputs, that is, remove those that
		// (at this time) are not P2PKH outputs.  Other inputs must be
		// manually included in transactions and sent (for example,
		// using createrawtransaction, signrawtransaction, and
		// sendrawtransaction).
		class, addrs, _, err := txscript.ExtractPkScriptAddrs(
			txscript.DefaultScriptVersion, output.PkScript, w.chainParams)
		if err != nil ||
			!(class == txscript.PubKeyHashTy ||
				class == txscript.StakeGenTy ||
				class == txscript.StakeRevocationTy ||
				class == txscript.StakeSubChangeTy) {
			continue
		}

		// Only include the output if it is associated with the passed
		// account.  There should only be one address since this is a
		// P2PKH script.
		addrAcct, err := w.Manager.AddrAccount(addrs[0])
		if err != nil || addrAcct != account {
			continue
		}

		eligible = append(eligible, *output)
	}

	return eligible, nil
}

// signMsgTx sets the SignatureScript for every item in msgtx.TxIn.
// It must be called every time a msgtx is changed.
// Only P2PKH outputs are supported at this point.
func signMsgTx(msgtx *wire.MsgTx, prevOutputs []wtxmgr.Credit,
	mgr *waddrmgr.Manager, chainParams *chaincfg.Params) error {
	if len(prevOutputs) != len(msgtx.TxIn) {
		return fmt.Errorf(
			"Number of prevOutputs (%d) does not match number of tx inputs (%d)",
			len(prevOutputs), len(msgtx.TxIn))
	}
	for i, output := range prevOutputs {
		// Errors don't matter here, as we only consider the
		// case where len(addrs) == 1.
		_, addrs, _, _ := txscript.ExtractPkScriptAddrs(
			txscript.DefaultScriptVersion, output.PkScript, chainParams)
		if len(addrs) != 1 {
			continue
		}
		apkh, ok := addrs[0].(*dcrutil.AddressPubKeyHash)
		if !ok {
			return ErrUnsupportedTransactionType
		}

		ai, err := mgr.Address(apkh)
		if err != nil {
			return fmt.Errorf("cannot get address info: %v", err)
		}

		pka := ai.(waddrmgr.ManagedPubKeyAddress)
		privkey, err := pka.PrivKey()
		if err != nil {
			return fmt.Errorf("cannot get private key: %v", err)
		}

		sigscript, err := txscript.SignatureScript(msgtx, i,
			output.PkScript, txscript.SigHashAll, privkey,
			ai.Compressed())
		if err != nil {
			return fmt.Errorf("cannot create sigscript: %s", err)
		}
		msgtx.TxIn[i].SignatureScript = sigscript
	}

	return nil
}

func validateMsgTx(msgtx *wire.MsgTx, prevOutputs []wtxmgr.Credit) error {
	for i := range msgtx.TxIn {
<<<<<<< HEAD
		vm, err := txscript.NewEngine(prevOutputs[i].PkScript, msgtx,
			i, txscript.StandardVerifyFlags, txscript.DefaultScriptVersion)
=======
		vm, err := txscript.NewEngine(prevOutputs[i].PkScript,
			msgtx, i, txscript.StandardVerifyFlags, nil)
>>>>>>> 2806a153
		if err != nil {
			return fmt.Errorf("cannot create script engine for input %v: %s"+
				" (pkscript %x, sigscript %x)",
				i,
				err,
				prevOutputs[i].PkScript,
				msgtx.TxIn[i].SignatureScript)
		}
		if err = vm.Execute(); err != nil {
			return fmt.Errorf("cannot validate input script for input %v: %s"+
				" (pkscript %x, sigscript %x)",
				i,
				err,
				prevOutputs[i].PkScript,
				msgtx.TxIn[i].SignatureScript)
		}
	}

	if msgtx.SerializeSize() > maxTxSize {
		return fmt.Errorf("transaction generated was too big; try sending " +
			"smaller amount")
	}
	return nil
}

// minimumFee estimates the minimum fee required for a transaction.
// If cfg.DisallowFree is false, a fee may be zero so long as txLen
// s less than 1 kilobyte and none of the outputs contain a value
// less than 1 bitcent. Otherwise, the fee will be calculated using
// incr, incrementing the fee for each kilobyte of transaction.
func minimumFee(incr dcrutil.Amount, txLen int, outputs []*wire.TxOut,
	prevOutputs []wtxmgr.Credit, height int32, disallowFree bool) dcrutil.Amount {
	allowFree := false
	if !disallowFree {
		allowFree = allowNoFeeTx(height, prevOutputs, txLen)
	}
	fee := feeForSize(incr, txLen)

	if allowFree && txLen < 1000 {
		fee = 0
	}

	if fee < incr {
		for _, txOut := range outputs {
			if txOut.Value < dcrutil.AtomsPerCent {
				return incr
			}
		}
	}

	// How can fee be smaller than 0 here?
	if fee < 0 || fee > dcrutil.MaxAmount {
		fee = dcrutil.MaxAmount
	}

	return fee
}

// allowNoFeeTx calculates the transaction priority and checks that the
// priority reaches a certain threshold.  If the threshhold is
// reached, a free transaction fee is allowed.
func allowNoFeeTx(curHeight int32, txouts []wtxmgr.Credit, txSize int) bool {
	const blocksPerDayEstimate = 144.0
	const txSizeEstimate = 250.0
	const threshold = dcrutil.AtomsPerCoin * blocksPerDayEstimate / txSizeEstimate

	var weightedSum int64
	for _, txout := range txouts {
		depth := chainDepth(txout.Height, curHeight)
		weightedSum += int64(txout.Amount) * int64(depth)
	}
	priority := float64(weightedSum) / float64(txSize)
	return priority > threshold
}

// chainDepth returns the chaindepth of a target given the current
// blockchain height.
func chainDepth(target, current int32) int32 {
	if target == -1 {
		// target is not yet in a block.
		return 0
	}

	// target is in a block.
	return current - target + 1
}<|MERGE_RESOLUTION|>--- conflicted
+++ resolved
@@ -186,7 +186,7 @@
 	MsgTx       *wire.MsgTx
 	ChangeAddr  dcrutil.Address
 	ChangeIndex int // negative if no change
-	Fee         btcutil.Amount
+	Fee         dcrutil.Amount
 }
 
 // ByAmount defines the methods needed to satisify sort.Interface to
@@ -277,8 +277,22 @@
 	for i, addr := range addrs {
 		utilAddrs[i] = addr.Address()
 	}
-	if err := w.chainSvr.NotifyReceived(utilAddrs); err != nil {
-		return nil, err
+	w.chainClientLock.Lock()
+	chainClient := w.chainClient
+	w.chainClientLock.Unlock()
+	if chainClient != nil {
+		err := chainClient.NotifyReceived(utilAddrs)
+		if err != nil {
+			return nil, err
+		}
+	}
+
+	props, err := w.Manager.AccountProperties(account)
+	if err != nil {
+		log.Errorf("Cannot fetch account properties for notification "+
+			"after deriving next external address: %v", err)
+	} else {
+		w.NtfnServer.notifyAccountProperties(props)
 	}
 
 	return utilAddrs[0], nil
@@ -298,8 +312,12 @@
 		utilAddrs[i] = addr.Address()
 	}
 
-	if err := w.chainSvr.NotifyReceived(utilAddrs); err != nil {
-		return nil, err
+	chainClient, err := w.requireChainClient()
+	if err == nil {
+		err = chainClient.NotifyReceived(utilAddrs)
+		if err != nil {
+			return nil, err
+		}
 	}
 
 	return utilAddrs[0], nil
@@ -328,11 +346,6 @@
 func (w *Wallet) txToPairs(pairs map[string]dcrutil.Amount, account uint32,
 	minconf int32, addrFunc func() (dcrutil.Address, error)) (*CreatedTx,
 	error) {
-	isReorganizing, _ := w.chainSvr.GetReorganizing()
-	if isReorganizing {
-		return nil, ErrBlockchainReorganizing
-	}
-
 	// Address manager must be unlocked to compose transaction.  Grab
 	// the unlock if possible (to prevent future unlocks), or return the
 	// error if already locked.
@@ -345,6 +358,11 @@
 	chainClient, err := w.requireChainClient()
 	if err != nil {
 		return nil, err
+	}
+
+	isReorganizing, _ := chainClient.GetReorganizing()
+	if isReorganizing {
+		return nil, ErrBlockchainReorganizing
 	}
 
 	// Get current block's height and hash.
@@ -390,6 +408,11 @@
 	feeIncrement dcrutil.Amount, account uint32,
 	addrFunc func() (dcrutil.Address, error), chainParams *chaincfg.Params,
 	disallowFree bool) (*CreatedTx, error) {
+
+	chainClient, err := w.requireChainClient()
+	if err != nil {
+		return nil, err
+	}
 
 	msgtx := wire.NewMsgTx()
 	minAmount, err := addOutputs(msgtx, outputs, chainParams)
@@ -445,19 +468,12 @@
 
 	// If we're spending the outputs of an imported address, we default
 	// to generating change addresses from the default account.
-<<<<<<< HEAD
-=======
 	prevAccount := account
->>>>>>> 2806a153
 	if account == waddrmgr.ImportedAddrAccount {
 		account = waddrmgr.DefaultAccountNum
 	}
 
-<<<<<<< HEAD
 	var changeAddr dcrutil.Address
-=======
-	var changeAddr btcutil.Address
->>>>>>> 2806a153
 	// changeIdx is -1 unless there's a change output.
 	changeIdx := -1
 
@@ -519,7 +535,7 @@
 		return nil, err
 	}
 
-	_, err = w.chainSvr.SendRawTransaction(msgtx, false)
+	_, err = chainClient.SendRawTransaction(msgtx, false)
 	if err != nil {
 		return nil, err
 	}
@@ -623,7 +639,12 @@
 			return nil, nil, nil, err
 		}
 
-	isReorganizing, _ := w.chainSvr.GetReorganizing()
+	chainClient, err := w.requireChainClient()
+	if err != nil {
+		return errorOut(err)
+	}
+
+	isReorganizing, _ := chainClient.GetReorganizing()
 	if isReorganizing {
 		return errorOut(ErrBlockchainReorganizing)
 	}
@@ -638,7 +659,7 @@
 	defer heldUnlock.Release()
 
 	// Get current block's height and hash.
-	bs, err := w.chainSvr.BlockStamp()
+	bs, err := chainClient.BlockStamp()
 	if err != nil {
 		return errorOut(err)
 	}
@@ -752,7 +773,7 @@
 		return errorOut(err)
 	}
 
-	_, err = w.chainSvr.SendRawTransaction(msgtx, false)
+	_, err = chainClient.SendRawTransaction(msgtx, false)
 	if err != nil {
 		return errorOut(err)
 	}
@@ -761,7 +782,7 @@
 	// script hash address.
 	utilAddrs := make([]dcrutil.Address, 1)
 	utilAddrs[0] = scAddr
-	if err := w.chainSvr.NotifyReceived(utilAddrs); err != nil {
+	if err := chainClient.NotifyReceived(utilAddrs); err != nil {
 		return errorOut(err)
 	}
 
@@ -782,13 +803,18 @@
 // compressWallet compresses all the utxos in a wallet into a single change
 // address. For use when it becomes dusty.
 func (w *Wallet) compressWallet(maxNumIns int) error {
-	isReorganizing, _ := w.chainSvr.GetReorganizing()
+	chainClient, err := w.requireChainClient()
+	if err != nil {
+		return err
+	}
+
+	isReorganizing, _ := chainClient.GetReorganizing()
 	if isReorganizing {
 		return ErrBlockchainReorganizing
 	}
 
 	// Get current block's height and hash.
-	bs, err := w.chainSvr.BlockStamp()
+	bs, err := chainClient.BlockStamp()
 	if err != nil {
 		return err
 	}
@@ -875,7 +901,7 @@
 		return err
 	}
 
-	txSha, err := w.chainSvr.SendRawTransaction(msgtx, false)
+	txSha, err := chainClient.SendRawTransaction(msgtx, false)
 	if err != nil {
 		return err
 	}
@@ -899,6 +925,11 @@
 // compressEligible compresses all the utxos passed to it into a single
 // output back to the wallet.
 func (w *Wallet) compressEligible(eligible []wtxmgr.Credit) error {
+	chainClient, err := w.requireChainClient()
+	if err != nil {
+		return err
+	}
+
 	// Initialize the address pool for use.
 	pool := w.internalPool
 	pool.mutex.Lock()
@@ -965,7 +996,7 @@
 		return err
 	}
 
-	txSha, err := w.chainSvr.SendRawTransaction(msgtx, false)
+	txSha, err := chainClient.SendRawTransaction(msgtx, false)
 	if err != nil {
 		return err
 	}
@@ -1001,8 +1032,13 @@
 	addrFunc func() (dcrutil.Address, error), minconf int32) (*CreatedTx,
 	error) {
 
+	chainClient, err := w.requireChainClient()
+	if err != nil {
+		return nil, err
+	}
+
 	// Quit if the blockchain is reorganizing.
-	isReorganizing, _ := w.chainSvr.GetReorganizing()
+	isReorganizing, _ := chainClient.GetReorganizing()
 	if isReorganizing {
 		return nil, ErrBlockchainReorganizing
 	}
@@ -1207,7 +1243,12 @@
 		addrFunc = w.ReusedAddress
 	}
 
-	isReorganizing, _ := w.chainSvr.GetReorganizing()
+	chainClient, err := w.requireChainClient()
+	if err != nil {
+		return nil, err
+	}
+
+	isReorganizing, _ := chainClient.GetReorganizing()
 	if isReorganizing {
 		return "", ErrBlockchainReorganizing
 	}
@@ -1231,7 +1272,7 @@
 	}
 
 	// Get current block's height and hash.
-	bs, err := w.chainSvr.BlockStamp()
+	bs, err := chainClient.BlockStamp()
 	if err != nil {
 		return nil, err
 	}
@@ -1253,7 +1294,7 @@
 		}
 	}
 
-	// Recreate address/amount pairs, using btcutil.Amount.
+	// Recreate address/amount pairs, using dcrutil.Amount.
 	pair := make(map[string]dcrutil.Amount, 1)
 	pair[ticketAddr.String()] = ticketPrice
 
@@ -1369,7 +1410,7 @@
 		}
 	}
 
-	txSha, err := w.chainSvr.SendRawTransaction(createdTx.MsgTx, false)
+	txSha, err := chainClient.SendRawTransaction(createdTx.MsgTx, false)
 	if err != nil {
 		log.Warnf("Failed to send raw transaction: %v", err.Error())
 		inconsistent := strings.Contains(err.Error(),
@@ -1440,7 +1481,11 @@
 // DECRED TODO
 func (w *Wallet) txToSSGen(ticketHash chainhash.Hash, blockHash chainhash.Hash,
 	height int64, votebits uint16) (*CreatedTx, error) {
-	isReorganizing, _ := w.chainSvr.GetReorganizing()
+	chainClient, err := w.requireChainClient()
+	if err != nil {
+		return nil, err
+	}
+	isReorganizing, _ := chainClient.GetReorganizing()
 	if isReorganizing {
 		return nil, ErrBlockchainReorganizing
 	}
@@ -1451,7 +1496,11 @@
 // txToSSRtx ...
 // DECRED TODO
 func (w *Wallet) txToSSRtx(ticketHash chainhash.Hash) (*CreatedTx, error) {
-	isReorganizing, _ := w.chainSvr.GetReorganizing()
+	chainClient, err := w.requireChainClient()
+	if err != nil {
+		return nil, err
+	}
+	isReorganizing, _ := chainClient.GetReorganizing()
 	if isReorganizing {
 		return nil, ErrBlockchainReorganizing
 	}
@@ -1668,13 +1717,8 @@
 
 func validateMsgTx(msgtx *wire.MsgTx, prevOutputs []wtxmgr.Credit) error {
 	for i := range msgtx.TxIn {
-<<<<<<< HEAD
 		vm, err := txscript.NewEngine(prevOutputs[i].PkScript, msgtx,
 			i, txscript.StandardVerifyFlags, txscript.DefaultScriptVersion)
-=======
-		vm, err := txscript.NewEngine(prevOutputs[i].PkScript,
-			msgtx, i, txscript.StandardVerifyFlags, nil)
->>>>>>> 2806a153
 		if err != nil {
 			return fmt.Errorf("cannot create script engine for input %v: %s"+
 				" (pkscript %x, sigscript %x)",
